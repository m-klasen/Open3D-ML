--- conflicted
+++ resolved
@@ -4,8 +4,4 @@
 from .toronto3d import Toronto3D
 from .customdataset import Custom3D
 
-<<<<<<< HEAD
-__all__ = ['SemanticKITTI', 'S3DIS', 'Toronto3D', 'Custom3D']
-=======
-__all__ = ['SemanticKITTI', 'S3DIS', 'Semantic3D', 'Toronto3D']
->>>>>>> e802559b
+__all__ = ['SemanticKITTI', 'S3DIS', 'Semantic3D', 'Toronto3D', 'Custom3D']