--- conflicted
+++ resolved
@@ -132,13 +132,8 @@
 
     def loss(self, results, inputs):
         scores, bboxes, dirs = results
-<<<<<<< HEAD
         gt_labels = inputs['labels']
         gt_bboxes = inputs['bboxes']
-=======
-        gt_labels = [inputs['labels'][0]]
-        gt_bboxes = [inputs['bboxes'][0]]
->>>>>>> 9e6787d9
 
         # generate and filter bboxes
         target_bboxes, target_idx, pos_idx, neg_idx = self.bbox_head.assign_bboxes(
@@ -219,11 +214,7 @@
         }
 
     def transform(self, data, attr):
-<<<<<<< HEAD
         points = torch.tensor([data['point']],
-=======
-        points = torch.tensor(data['point'],
->>>>>>> 9e6787d9
                               dtype=torch.float32,
                               device=self.device)
 
@@ -236,13 +227,8 @@
 
         return {
             'point': points,
-<<<<<<< HEAD
             'labels': [labels],
-            'bboxes': [bboxes], 
-=======
             'bboxes': [bboxes],
-            'labels': [labels],
->>>>>>> 9e6787d9
             'calib': data['calib']
         }
 
@@ -722,30 +708,15 @@
 class Anchor3DHead(nn.Module):
 
     def __init__(self,
-<<<<<<< HEAD
                  num_classes=1,
-=======
-                 num_classes=3,
->>>>>>> 9e6787d9
                  in_channels=384,
                  feat_channels=384,
                  nms_pre=100,
                  score_thr=0.1,
-<<<<<<< HEAD
                  ranges=[[0, -40.0, -3, 70.0, 40.0, 1]],
                  sizes=[[0.6, 1.0, 1.5]],
                  rotations=[0, 1.57],
                  iou_thr=[[0.35, 0.5]]):
-=======
-                 ranges=[
-                     [0, -39.68, -0.6, 70.4, 39.68, -0.6],
-                     [0, -39.68, -0.6, 70.4, 39.68, -0.6],
-                     [0, -39.68, -1.78, 70.4, 39.68, -1.78],
-                 ],
-                 sizes=[[0.6, 0.8, 1.73], [0.6, 1.76, 1.73], [1.6, 3.9, 1.56]],
-                 rotations=[0, 1.57],
-                 iou_thr=[[0.35, 0.5], [0.35, 0.5], [0.45, 0.6]]):
->>>>>>> 9e6787d9
 
         super().__init__()
         self.in_channels = in_channels
@@ -759,10 +730,6 @@
         self.anchor_generator = Anchor3DRangeGenerator(ranges=ranges,
                                                        sizes=sizes,
                                                        rotations=rotations)
-<<<<<<< HEAD
-
-=======
->>>>>>> 9e6787d9
         self.num_anchors = self.anchor_generator.num_base_anchors
 
         # build box coder
@@ -779,7 +746,6 @@
         self.conv_dir_cls = nn.Conv2d(self.feat_channels, self.num_anchors * 2,
                                       1)
 
-        self.iou_thr = [[0.35, 0.5], [0.35, 0.5], [0.45, 0.6]]
         self.init_weights()
 
     @staticmethod
@@ -817,10 +783,6 @@
         dir_cls_preds = self.conv_dir_cls(x)
         return cls_score, bbox_pred, dir_cls_preds
 
-<<<<<<< HEAD
-
-=======
->>>>>>> 9e6787d9
     def assign_bboxes(self, pred_bboxes, target_bboxes):
         """Assigns target bboxes to given anchors.
 
