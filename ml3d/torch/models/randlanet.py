--- conflicted
+++ resolved
@@ -197,19 +197,14 @@
 
     def preprocess(self, data, attr):
         cfg = self.cfg
-<<<<<<< HEAD
-        points = np.array(data['point'][:, 0:3], dtype = np.float32)
-        feat = np.array(data['feat'], dtype = np.float32)
-        labels = np.array(data['label'], dtype = np.int32)
-=======
-
+        
         if 'feat' not in data.keys():
             data['feat'] = None
-
-        points = data['point'][:, 0:3]
-        feat = data['feat'][:, 0:3]
-        labels = data['label']
->>>>>>> e30064b9
+            
+        points = np.array(data['point'][:, 0:3], dtype=np.float32)
+        feat = np.array(data['feat'], dtype=np.float32)
+        labels = np.array(data['label'], dtype=np.int32)
+
         split = attr['split']
 
         if (feat is None):
